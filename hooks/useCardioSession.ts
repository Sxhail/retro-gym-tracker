import { useCallback, useEffect, useMemo, useRef, useState } from 'react';
import { AppState, AppStateStatus } from 'react-native';
import { cardioBackgroundSessionService as svc } from '../services/cardioBackgroundSession';

export type CardioMode = 'hiit' | 'walk_run';
export type CardioPhase = 'work' | 'rest' | 'run' | 'walk' | 'completed' | 'idle';

export type HiitParams = {
  workSec: number;
  restSec: number;
  rounds: number;
  includeTrailingRest?: boolean;
};

export type WalkRunParams = {
  runSec: number;
  walkSec: number;
  laps: number;
  includeTrailingWalk?: boolean;
};

export type CardioParams = HiitParams | WalkRunParams;

export type ScheduleEntry = {
  phase: CardioPhase;
  startAt: string; // ISO UTC
  endAt: string; // ISO UTC
  cycleIndex: number; // round or lap index (0-based)
};

export type DerivedState = {
  sessionId: string | null;
  mode: CardioMode | null;
  phase: CardioPhase;
  isPaused: boolean;
  currentIndex: number;
  cycleIndex: number;
  remainingMs: number;
  totalPlannedMs: number;
  totalElapsedMs: number;
  startedAt: string | null;
  phaseStartedAt: string | null;
  phaseWillEndAt: string | null;
  willEndAt: string | null;
  currentRound: number | null; // 1-based for HIIT
  currentLap: number | null;   // 1-based for Walk–Run
};

function nowUtcIso() {
  return new Date().toISOString();
}

function generateSessionId() {
  return `cardio_${Date.now()}_${Math.random().toString(36).slice(2, 8)}`;
}

function clamp(n: number, min: number, max: number) {
  return Math.max(min, Math.min(max, n));
}

function sec(n: number) { return n * 1000; }

function buildHiitSchedule(startMs: number, p: HiitParams): ScheduleEntry[] {
  const out: ScheduleEntry[] = [];
  let t = startMs;
  for (let r = 0; r < p.rounds; r++) {
    const workStart = t;
    const workEnd = workStart + sec(p.workSec);
    out.push({ phase: 'work', startAt: new Date(workStart).toISOString(), endAt: new Date(workEnd).toISOString(), cycleIndex: r });
    t = workEnd;

    const isLast = r === p.rounds - 1;
    const includeRest = p.includeTrailingRest ?? false ? true : !isLast;
    if (includeRest) {
      const restStart = t;
      const restEnd = restStart + sec(p.restSec);
      out.push({ phase: 'rest', startAt: new Date(restStart).toISOString(), endAt: new Date(restEnd).toISOString(), cycleIndex: r });
      t = restEnd;
    }
  }
  // Final completed marker
  out.push({ phase: 'completed', startAt: new Date(t).toISOString(), endAt: new Date(t).toISOString(), cycleIndex: (p.rounds - 1) });
  return out;
}

function buildWalkRunSchedule(startMs: number, p: WalkRunParams): ScheduleEntry[] {
  const out: ScheduleEntry[] = [];
  let t = startMs;
  for (let l = 0; l < p.laps; l++) {
    const runStart = t;
    const runEnd = runStart + sec(p.runSec);
    out.push({ phase: 'run', startAt: new Date(runStart).toISOString(), endAt: new Date(runEnd).toISOString(), cycleIndex: l });
    t = runEnd;

  const isLast = l === p.laps - 1;
  // Default: exclude trailing walk unless explicitly enabled
  const includeWalk = (p.includeTrailingWalk ?? false) ? true : !isLast;
    if (includeWalk) {
      const walkStart = t;
      const walkEnd = walkStart + sec(p.walkSec);
      out.push({ phase: 'walk', startAt: new Date(walkStart).toISOString(), endAt: new Date(walkEnd).toISOString(), cycleIndex: l });
      t = walkEnd;
    }
  }
  out.push({ phase: 'completed', startAt: new Date(t).toISOString(), endAt: new Date(t).toISOString(), cycleIndex: (p.laps - 1) });
  return out;
}

function totalPlannedMs(schedule: ScheduleEntry[]) {
  const first = schedule[0];
  const last = schedule[schedule.length - 1];
  if (!first || !last) return 0;
  const start = new Date(first.startAt).getTime();
  const end = new Date(last.startAt).getTime();
  return Math.max(0, end - start);
}

function shiftSchedule(schedule: ScheduleEntry[], deltaMs: number, fromIndex = 0): ScheduleEntry[] {
  return schedule.map((s, i) => {
    if (i < fromIndex) return s;
    const start = new Date(s.startAt).getTime() + deltaMs;
    const end = new Date(s.endAt).getTime() + deltaMs;
    return { ...s, startAt: new Date(start).toISOString(), endAt: new Date(end).toISOString() };
  });
}

function indexAt(schedule: ScheduleEntry[], tMs: number): number {
  for (let i = 0; i < schedule.length; i++) {
    const start = new Date(schedule[i].startAt).getTime();
    const end = new Date(schedule[i].endAt).getTime();
    if (tMs < end) return i; // current active or just passed
  }
  return schedule.length - 1;
}

export function useCardioSession() {
  // Debounce to avoid rapid multiple starts creating overlapping schedules
  const lastStartRef = useRef<number>(0);
  const [sessionId, setSessionId] = useState<string | null>(null);
  const [mode, setMode] = useState<CardioMode | null>(null);
  const [params, setParams] = useState<CardioParams | null>(null);
  const [schedule, setSchedule] = useState<ScheduleEntry[]>([]);
  const [phaseIndex, setPhaseIndex] = useState(0);
  const [cycleIndex, setCycleIndex] = useState(0);
  const [isPaused, setIsPaused] = useState(false);
  const [pausedAt, setPausedAt] = useState<string | null>(null);
  const [accumPauseMs, setAccumPauseMs] = useState(0);
  const [startedAt, setStartedAt] = useState<string | null>(null);
  const appStateRef = useRef(AppState.currentState);
  const tickRef = useRef<number | null>(null);

  const ensureTick = useCallback(() => {
    // Do not tick while paused or if already ticking
    if (isPaused || tickRef.current) return;
    tickRef.current = setInterval(() => {
      // force a state update via phaseIndex recompute
      if (schedule.length) {
        const now = Date.now();
        const idx = indexAt(schedule, now);
        if (idx !== phaseIndex) setPhaseIndex(idx);
      }
    }, 500);
  }, [schedule, phaseIndex, isPaused]);

  const clearTick = useCallback(() => {
    if (tickRef.current) {
      clearInterval(tickRef.current as unknown as number);
      tickRef.current = null;
    }
  }, []);

  // Derived state
  const derived: DerivedState = useMemo(() => {
    if (!schedule.length) {
      return {
        sessionId,
        mode,
        phase: 'idle',
        isPaused,
        currentIndex: 0,
        cycleIndex: 0,
        remainingMs: 0,
        totalPlannedMs: 0,
        totalElapsedMs: 0,
        startedAt,
        phaseStartedAt: null,
        phaseWillEndAt: null,
        willEndAt: null,
        currentRound: null,
        currentLap: null,
      };
    }
    // Freeze time-based calculations while paused
    const tNow = (isPaused && pausedAt) ? new Date(pausedAt).getTime() : Date.now();
    const idx = clamp(indexAt(schedule, tNow), 0, schedule.length - 1);
    const current = schedule[idx];
    const endMs = new Date(current.endAt).getTime();
    const start0 = new Date(schedule[0].startAt).getTime();
    const remainingMs = Math.max(0, endMs - tNow);
    const totalPlanned = totalPlannedMs(schedule);
    const totalElapsed = Math.max(0, Math.min(totalPlanned, tNow - start0));
    const isHiit = mode === 'hiit';
    const currentRound = isHiit && current.phase !== 'completed' ? current.cycleIndex + 1 : null;
    const currentLap = !isHiit && current.phase !== 'completed' ? current.cycleIndex + 1 : null;
    return {
      sessionId,
      mode,
      phase: current.phase,
      isPaused,
      currentIndex: idx,
      cycleIndex: current.cycleIndex,
      remainingMs,
      totalPlannedMs: totalPlanned,
      totalElapsedMs: totalElapsed,
      startedAt,
      phaseStartedAt: current.startAt,
      phaseWillEndAt: current.endAt,
      willEndAt: schedule[schedule.length - 1]?.endAt ?? current.endAt,
      currentRound,
      currentLap,
    };
  }, [sessionId, mode, isPaused, startedAt, schedule, pausedAt]);

  // Persist snapshot
  const persist = useCallback(async () => {
    if (!sessionId || !mode || !params || !schedule.length) return;
    const idx = clamp(derived.currentIndex, 0, schedule.length - 1);
    const cur = schedule[idx];
    await svc.saveActiveSession({
      sessionId,
      mode,
      params,
      startedAt: startedAt!,
      phaseIndex: idx,
      cycleIndex: cur.cycleIndex,
      phaseStartedAt: cur.startAt,
      phaseWillEndAt: cur.endAt,
      pausedAt,
      accumulatedPauseMs: accumPauseMs,
      schedule,
      isCompleted: cur.phase === 'completed',
    });
  }, [sessionId, mode, params, schedule, derived.currentIndex, startedAt, pausedAt, accumPauseMs]);

  // Schedule notifications from entire schedule
  const scheduleNotifications = useCallback(async () => {
    if (!sessionId || !schedule.length) return;
    await svc.scheduleNotifications(sessionId, schedule);
  }, [sessionId, schedule]);

  const startHiit = useCallback(async (p: HiitParams) => {
  const now = Date.now();
  if (now - lastStartRef.current < 500) return; // debounce 0.5s
  lastStartRef.current = now;
    // Single active session guard: if a session exists, replace it
    const existing = await svc.restoreActiveSession();
    if (existing?.sessionId) {
      await svc.clearActiveSession(existing.sessionId);
    }
    const id = generateSessionId();
  const startMs = Date.now();
    const sched = buildHiitSchedule(startMs, p);
    setSessionId(id);
    setMode('hiit');
    setParams(p);
    setSchedule(sched);
    setStartedAt(new Date(startMs).toISOString());
    setPhaseIndex(0);
    setCycleIndex(0);
    setIsPaused(false);
    setPausedAt(null);
    setAccumPauseMs(0);
    await svc.saveActiveSession({
      sessionId: id,
      mode: 'hiit',
      params: p,
      startedAt: new Date(startMs).toISOString(),
      phaseIndex: 0,
      cycleIndex: 0,
      phaseStartedAt: sched[0].startAt,
      phaseWillEndAt: sched[0].endAt,
      pausedAt: null,
      accumulatedPauseMs: 0,
      schedule: sched,
      isCompleted: false,
    });
    await svc.scheduleNotifications(id, sched);
    ensureTick();
  }, [ensureTick]);

  const startWalkRun = useCallback(async (p: WalkRunParams) => {
  const now = Date.now();
  if (now - lastStartRef.current < 500) return; // debounce 0.5s
  lastStartRef.current = now;
    // Single active session guard: if a session exists, replace it
    const existing = await svc.restoreActiveSession();
    if (existing?.sessionId) {
      await svc.clearActiveSession(existing.sessionId);
    }
    const id = generateSessionId();
    const startMs = Date.now();
    const sched = buildWalkRunSchedule(startMs, p);
    setSessionId(id);
    setMode('walk_run');
    setParams(p);
    setSchedule(sched);
    setStartedAt(new Date(startMs).toISOString());
    setPhaseIndex(0);
    setCycleIndex(0);
    setIsPaused(false);
    setPausedAt(null);
    setAccumPauseMs(0);
    await svc.saveActiveSession({
      sessionId: id,
      mode: 'walk_run',
      params: p,
      startedAt: new Date(startMs).toISOString(),
      phaseIndex: 0,
      cycleIndex: 0,
      phaseStartedAt: sched[0].startAt,
      phaseWillEndAt: sched[0].endAt,
      pausedAt: null,
      accumulatedPauseMs: 0,
      schedule: sched,
      isCompleted: false,
    });
    await svc.scheduleNotifications(id, sched);
    ensureTick();
  }, [ensureTick]);

  const pause = useCallback(async () => {
    if (!sessionId || isPaused) return;
    setIsPaused(true);
    const pAt = nowUtcIso();
    setPausedAt(pAt);
  // While paused, cancel all scheduled notifications to avoid premature cues
  try { await svc.cancelAllNotifications(sessionId); } catch {}
    await persist();
    // Stop ticking while paused
    clearTick();
  }, [sessionId, isPaused, persist, clearTick]);

  const resume = useCallback(async () => {
    if (!sessionId || !pausedAt) return;
    const delta = Date.now() - new Date(pausedAt).getTime();
    const newSched = shiftSchedule(schedule, delta, derived.currentIndex);
    setSchedule(newSched);
    setIsPaused(false);
    setPausedAt(null);
    setAccumPauseMs(accum => accum + delta);
    await svc.saveActiveSession({
      sessionId,
      mode: mode!,
      params: params!,
      startedAt: startedAt!,
      phaseIndex: derived.currentIndex,
      cycleIndex: newSched[derived.currentIndex].cycleIndex,
      phaseStartedAt: newSched[derived.currentIndex].startAt,
      phaseWillEndAt: newSched[derived.currentIndex].endAt,
      pausedAt: null,
      accumulatedPauseMs: (accumPauseMs + delta),
      schedule: newSched,
      isCompleted: false,
    });
    await svc.scheduleNotifications(sessionId, newSched);
  ensureTick();
  }, [sessionId, pausedAt, schedule, derived.currentIndex, mode, params, startedAt, accumPauseMs, ensureTick]);

  const skipPhase = useCallback(async () => {
    if (!sessionId || !schedule.length) return;
    const now = Date.now();
    const idx = clamp(indexAt(schedule, now), 0, schedule.length - 2);
    // Advance to next phase; rebuild remaining schedule from now with same durations
    const remaining = schedule.slice(idx + 1);
    const rebuilt: ScheduleEntry[] = [];
    let t = now;
    for (const e of remaining) {
      const dur = new Date(e.endAt).getTime() - new Date(e.startAt).getTime();
      const start = t;
      const end = start + dur;
      rebuilt.push({ ...e, startAt: new Date(start).toISOString(), endAt: new Date(end).toISOString() });
      t = end;
    }
    const newSched = [...schedule.slice(0, idx + 1), ...rebuilt];
    setSchedule(newSched);
    setPhaseIndex(idx + 1);
    await svc.saveActiveSession({
      sessionId,
      mode: mode!,
      params: params!,
      startedAt: startedAt!,
      phaseIndex: idx + 1,
      cycleIndex: newSched[idx + 1].cycleIndex,
      phaseStartedAt: newSched[idx + 1].startAt,
      phaseWillEndAt: newSched[idx + 1].endAt,
      pausedAt,
      accumulatedPauseMs: accumPauseMs,
      schedule: newSched,
      isCompleted: newSched[idx + 1].phase === 'completed',
    });
    await svc.scheduleNotifications(sessionId, newSched);
  }, [sessionId, schedule, mode, params, startedAt, pausedAt, accumPauseMs]);

  // Add seconds to the current phase and shift future phases accordingly
  const addSecondsToCurrentPhase = useCallback(async (seconds: number) => {
    if (!sessionId || !schedule.length || seconds <= 0) return;
    const now = Date.now();
    const idx = clamp(indexAt(schedule, now), 0, schedule.length - 1);
    const cur = schedule[idx];
    if (cur.phase === 'completed') return;

    const delta = sec(seconds);
    const newCurEnd = new Date(new Date(cur.endAt).getTime() + delta).toISOString();
    const updated: ScheduleEntry[] = schedule.map((e, i) => {
      if (i < idx) return e;
      if (i === idx) {
        return { ...e, endAt: newCurEnd };
      } else {
        const start = new Date(e.startAt).getTime() + delta;
        const end = new Date(e.endAt).getTime() + delta;
        return { ...e, startAt: new Date(start).toISOString(), endAt: new Date(end).toISOString() };
      }
    });

    setSchedule(updated);
    await svc.saveActiveSession({
      sessionId,
      mode: mode!,
      params: params!,
      startedAt: startedAt!,
      phaseIndex: idx,
      cycleIndex: updated[idx].cycleIndex,
      phaseStartedAt: updated[idx].startAt,
      phaseWillEndAt: updated[idx].endAt,
      pausedAt,
      accumulatedPauseMs: accumPauseMs,
      schedule: updated,
      isCompleted: false,
    });
    await svc.scheduleNotifications(sessionId, updated);
  }, [sessionId, schedule, mode, params, startedAt, pausedAt, accumPauseMs]);

  const finish = useCallback(async () => {
    if (!sessionId) return;
    // Save historical record before clearing
    if (mode && params && startedAt) {
      await svc.saveHistoricalFromSnapshot({
        sessionId,
        mode,
        params: params as any,
        startedAt,
        phaseIndex: derived.currentIndex,
        cycleIndex: derived.cycleIndex,
        phaseStartedAt: derived.phaseStartedAt || startedAt,
        phaseWillEndAt: derived.phaseWillEndAt || startedAt,
        pausedAt: pausedAt,
        accumulatedPauseMs: accumPauseMs,
        schedule,
        isCompleted: derived.phase === 'completed',
      }, derived.phase !== 'completed');
    }
    await svc.cancelAllNotifications(sessionId);
    await svc.clearActiveSession(sessionId);
    try {
      // Re-init NotificationService channel/permissions in case they were altered
      const NotificationService = (await import('../services/notifications')).default;
      await NotificationService.initialize();
    } catch {}
    setSessionId(null);
    setMode(null);
    setParams(null);
    setSchedule([]);
    setIsPaused(false);
    setPausedAt(null);
    setAccumPauseMs(0);
    setStartedAt(null);
    clearTick();
  }, [sessionId, clearTick]);

  const reset = useCallback(async () => {
    // Reset should NOT save to history; just clear active state
    if (!sessionId) return;
    try {
      await svc.cancelAllNotifications(sessionId);
      await svc.clearActiveSession(sessionId);
      try {
        const NotificationService = (await import('../services/notifications')).default;
        await NotificationService.initialize();
      } catch {}
    } catch {}
    setSessionId(null);
    setMode(null);
    setParams(null);
    setSchedule([]);
    setIsPaused(false);
    setPausedAt(null);
    setAccumPauseMs(0);
    setStartedAt(null);
    clearTick();
  }, [sessionId, clearTick]);

  // Cancel without saving to history
  const cancel = useCallback(async () => {
    if (!sessionId) return;
    try {
      await svc.cancelAllNotifications(sessionId);
      await svc.clearActiveSession(sessionId);
      try {
        const NotificationService = (await import('../services/notifications')).default;
        await NotificationService.initialize();
      } catch {}
    } catch {}
    setSessionId(null);
    setMode(null);
    setParams(null);
    setSchedule([]);
    setIsPaused(false);
    setPausedAt(null);
    setAccumPauseMs(0);
    setStartedAt(null);
    clearTick();
  }, [sessionId, clearTick]);

  // Restore on mount
  useEffect(() => {
    (async () => {
      try {
        const snap = await svc.restoreActiveSession();
        if (!snap) return;
        setSessionId(snap.sessionId);
        setMode(snap.mode);
        setParams(snap.params);
        setSchedule(snap.schedule);
        setStartedAt(snap.startedAt);
        setPhaseIndex(snap.phaseIndex);
        setCycleIndex(snap.cycleIndex);
        setPausedAt(snap.pausedAt);
        setIsPaused(!!snap.pausedAt);
        setAccumPauseMs(snap.accumulatedPauseMs);
  // Only tick if not paused
  if (!snap.pausedAt) ensureTick();
      } catch (e) {}
    })();
    return clearTick;
  }, [ensureTick, clearTick]);

  // AppState handling
  useEffect(() => {
    const onChange = (state: AppStateStatus) => {
      const wasActive = appStateRef.current === 'active';
      const nowActive = state === 'active';
      if (wasActive && !nowActive) {
        // backgrounding: persist and stop heavy ticks (we keep a light interval for index tracking)
        persist();
    // Ensure notifications are scheduled from current schedule (skip when paused)
    if (sessionId && schedule.length && !isPaused) {
          svc.scheduleNotifications(sessionId, schedule).catch(() => {});
        }
      } else if (!wasActive && nowActive) {
        // foreground: recompute phase index immediately (but not while paused)
        if (!isPaused && schedule.length) setPhaseIndex(indexAt(schedule, Date.now()));
      }
<<<<<<< HEAD
    appStateRef.current = state;
    if (nowActive && !isPaused) ensureTick(); else clearTick();
=======
      appStateRef.current = state;
      if (nowActive && !isPaused) ensureTick(); else clearTick();
>>>>>>> 86d86086
    };
    const sub = AppState.addEventListener('change', onChange);
    return () => sub.remove();
  }, [persist, schedule, isPaused, ensureTick, clearTick]);

  // Stop ticking entirely once session reaches completed state
  useEffect(() => {
    if (derived.phase === 'completed') {
      clearTick();
    }
  }, [derived.phase, clearTick]);

  return {
    state: derived,
    startHiit,
    startWalkRun,
    pause,
    resume,
    skipPhase,
  addTenSeconds: () => addSecondsToCurrentPhase(10),
  addSecondsToCurrentPhase,
    reset,
  cancel,
    finish,
    hasActiveSession: !!sessionId,
  };
}<|MERGE_RESOLUTION|>--- conflicted
+++ resolved
@@ -560,13 +560,8 @@
         // foreground: recompute phase index immediately (but not while paused)
         if (!isPaused && schedule.length) setPhaseIndex(indexAt(schedule, Date.now()));
       }
-<<<<<<< HEAD
-    appStateRef.current = state;
-    if (nowActive && !isPaused) ensureTick(); else clearTick();
-=======
-      appStateRef.current = state;
-      if (nowActive && !isPaused) ensureTick(); else clearTick();
->>>>>>> 86d86086
+  appStateRef.current = state;
+  if (nowActive && !isPaused) ensureTick(); else clearTick();
     };
     const sub = AppState.addEventListener('change', onChange);
     return () => sub.remove();
